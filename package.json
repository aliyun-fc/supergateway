--- conflicted
+++ resolved
@@ -1,10 +1,6 @@
 {
   "name": "supergateway",
-<<<<<<< HEAD
-  "version": "2.7.4",
-=======
   "version": "2.7.0",
->>>>>>> bcbf9b0b
   "description": "Run MCP stdio servers over SSE or visa versa",
   "repository": {
     "type": "git",
